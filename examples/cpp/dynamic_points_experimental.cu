--- conflicted
+++ resolved
@@ -153,7 +153,6 @@
     cupoch::utility::LogDebug("Pre-processed target cloud has points : {:d}",
                               target->points_.size());
 
-<<<<<<< HEAD
     double voxel_size = 0.25;
     auto voxel_source = cupoch::geometry::VoxelGrid::CreateFromPointCloud(
             *source, voxel_size);
@@ -203,140 +202,10 @@
         if (included_points_target[i]) {
             indic_1.push_back(i);
         }
-=======
-    // NORMAL ESTIMATION
-    source->EstimateNormals();
-    target->EstimateNormals();
-    // MERGE THE SEQUENTIAL CLOUD INTO ONE
-    *result = *source + *target;
-
-    // DBS CLUSTERING ?
-    auto source_cluster_labels = source->ClusterDBSCAN(0.9, 10, false, 100);
-    auto target_cluster_labels = target->ClusterDBSCAN(0.9, 10, false, 100);
-    auto result_cluster_labels = result->ClusterDBSCAN(1.0, 10, false, 100);
-
-    // EXTRACT FETAURES OF BOTH CLOUDS(SOURCE TARGET)
-    int max_nn = 5;
-    float radius = 0.5;
-    int uniform_downsample_rate = 5;
-
-    // UNIFORM SAMPLE TO MIMIC KEYPOINTS
-    auto uniform_sampled_cloud =
-            result->UniformDownSample(uniform_downsample_rate);
-    cupoch::utility::device_vector<Eigen::Vector3f> key_points(
-            uniform_sampled_cloud->points_.size());
-    thrust::copy(uniform_sampled_cloud->points_.begin(),
-                 uniform_sampled_cloud->points_.end(), key_points.begin());
-    cupoch::utility::LogDebug(
-            "We have selected {:d} keypoints by uniform sampling",
-            key_points.size());
-
-    // GET THE NEIGHBOURS OF KEYPOINTS FROM SOURCE AND TARGET CLOUDS
-    cupoch::geometry::KDTreeFlann kdtree_source(*source);
-    cupoch::geometry::KDTreeFlann kdtree_target(*target);
-    cupoch::utility::device_vector<int> indices_source, indices_target;
-    cupoch::utility::device_vector<float> distance2_source, distance2_target;
-    int result_source = kdtree_source.SearchRadius<Eigen::Vector3f>(
-            key_points, radius, max_nn, indices_source, distance2_source);
-    int result_target = kdtree_target.SearchRadius<Eigen::Vector3f>(
-            key_points, radius, max_nn, indices_target, distance2_target);
-
-    cupoch::utility::LogDebug(
-            "Found source {:d} indices for key point neigbour search",
-            indices_source.size());
-
-    // COMPUTE TARGET AND SOURCE CLOUD FEATURES
-    cupoch::geometry::KDTreeSearchParamRadius feature_search_param(radius,
-                                                                   max_nn);
-    auto fpfh_source = cupoch::registration::ComputeFPFHFeature(
-            *source, feature_search_param);
-    auto shot_source = cupoch::registration::ComputeSHOTFeature(
-            *source, radius, feature_search_param);
-
-    auto fpfh_target = cupoch::registration::ComputeFPFHFeature(
-            *target, feature_search_param);
-    auto shot_target = cupoch::registration::ComputeSHOTFeature(
-            *target, radius, feature_search_param);
-
-    cupoch::utility::device_vector<float> likelihood_of_movement_vector(
-            key_points.size(), 0.0);
-
-    // FEATURE MATCHING LOOPS
-    float max_likelehood = 0.0;
-
-    // ACTUALLY,
-    // indices_source.size() IS EQUAL TO key_points->points_.size() *  max_nn
-
-    /*for (size_t i = 0; i < indices_source.size() / max_nn; i++) {
-        // STORE THE FEATURES OF ALL max_nn KEYPOINT NEIGBOURS FROM SOURCE AND
-        // TARGET INTO VECTOR
-        cupoch::utility::device_vector<Eigen::Matrix<float, 33, 1>>
-                source_keypoint_feature_vector(
-                        max_nn, Eigen::Matrix<float, 33, 1>::Zero()),
-                target_keypoint_feature_vector(
-                        max_nn, Eigen::Matrix<float, 33, 1>::Zero());
-
-        for (size_t j = 0; j < max_nn; j++) {
-            // COMPUTE CURRENT KEY TO RETRIVE NEIGBOUR INDICE FROM SOURCE AND
-            // TARGET
-            int key = i * max_nn + j;
-            const int crr_keypoint_nn_source = indices_source[key];
-            const int crr_keypoint_nn_target = indices_target[key];
-
-            // IF THE KEYPOINT DOESNT HAVE NEIGBOUR FROM EITHER, CONTINUE
-            if (crr_keypoint_nn_source < 0 || crr_keypoint_nn_target < 0) {
-                continue;
-            }
-
-            thrust::fill(source_keypoint_feature_vector.begin() + j,
-                         source_keypoint_feature_vector.begin() + j + 1,
-                         fpfh_source->data_[crr_keypoint_nn_source]);
-
-            thrust::fill(target_keypoint_feature_vector.begin() + j,
-                         target_keypoint_feature_vector.begin() + j + 1,
-                         fpfh_target->data_[crr_keypoint_nn_target]);
-        }
-
-        // TODO, use histogram matching to assess similarities of both
-        // pointclouds(target, source)
-        // TODO, use this similarity value to decide whether there is
-        // movement in this region(defined by the keypoint)
-    }*/
-
-    cupoch::registration::FastGlobalRegistrationOption option;
-    option.use_absolute_scale_ = true;
-    option.maximum_correspondence_distance_ = 0.5;
-    option.tuple_scale_ = 0.9;
-
-    auto registration_result = cupoch::registration::FastGlobalRegistration<33>(
-            *source, *target, *fpfh_source, *fpfh_target, option);
-
-    thrust::host_vector<Eigen::Vector3f> points(
-            registration_result.correspondence_set_.size() * 2,
-            Eigen::Vector3f(0, 0, 0));
-
-    auto pairs = registration_result.GetCorrespondenceSet();
-
-    thrust::host_vector<Eigen::Vector2i> new_pairs(pairs.size(),
-                                                   Eigen::Vector2i(0, 0));
-    for (size_t i = 0; i < registration_result.correspondence_set_.size();
-         i++) {
-        points[2 * i] = source->points_[pairs[i].x()];
-        points[2 * i + 1] = target->points_[pairs[i].y()];
-        new_pairs[i] = Eigen::Vector2i(2 * i, 2 * i + 1);
->>>>>>> 0c423f8c
     }
 
     auto cld1_source = source->SelectByIndex(indic_0);
     auto cld2_target = target->SelectByIndex(indic_1);
-
-    for (size_t i = 0; i < result->colors_.size(); i++) {
-        if (result_cluster_labels[i] < 0) {
-            result->colors_[i] = Eigen::Vector3f(0, 0, 0);
-        } else {
-            result->colors_[i] = getColorByIndex(result_cluster_labels[i] % 16);
-        }
-    }
 
     double voxel_size = 0.25;
 
@@ -379,12 +248,8 @@
     cupoch::utility::LogDebug("Trial example took : {:f}", ms_double.count());
 
     cupoch::visualization::DrawGeometries(
-<<<<<<< HEAD
             {voxel_target_collisions, voxel_source_collisions, cld1_source,
              cld2_target},
-=======
-            {voxel_target_collisions, voxel_source_collisions},
->>>>>>> 0c423f8c
             /*{voxel_target, voxel_source},*/ "Copoch", 640, 480, 50, 50, true,
             true, false);
     return 0;
